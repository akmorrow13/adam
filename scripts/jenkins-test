--- conflicted
+++ resolved
@@ -275,7 +275,6 @@
                 -Dspark.version=${SPARK_VERSION}
     fi
 
-<<<<<<< HEAD
     # regression tests for python notebook examples
     jupyter nbconvert --to python ${PROJECT_ROOT}/scripts/examples/countKmers.ipynb
     PYTHONSTARTUP=${PROJECT_ROOT}/scripts/examples/countKmers.py ${PROJECT_ROOT}/bin/pyadam
@@ -286,10 +285,9 @@
 
     # copy python targets back
     cp -r adam-python/target ${PROJECT_ROOT}/adam-python/
-=======
     # run pyadam test
+
     ./bin/pyadam < scripts/jenkins-test-pyadam.py
->>>>>>> 7365ce8f
 
     # deactivate and remove the conda env
     source deactivate
